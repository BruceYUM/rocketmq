/*
 * Licensed to the Apache Software Foundation (ASF) under one or more
 * contributor license agreements.  See the NOTICE file distributed with
 * this work for additional information regarding copyright ownership.
 * The ASF licenses this file to You under the Apache License, Version 2.0
 * (the "License"); you may not use this file except in compliance with
 * the License.  You may obtain a copy of the License at
 *
 *     http://www.apache.org/licenses/LICENSE-2.0
 *
 * Unless required by applicable law or agreed to in writing, software
 * distributed under the License is distributed on an "AS IS" BASIS,
 * WITHOUT WARRANTIES OR CONDITIONS OF ANY KIND, either express or implied.
 * See the License for the specific language governing permissions and
 * limitations under the License.
 */

package org.apache.rocketmq.client.consumer;

import java.io.ByteArrayOutputStream;
import java.lang.reflect.Field;
import java.net.InetSocketAddress;
import java.util.Collections;
import java.util.HashSet;
import java.util.List;
import java.util.Set;
<<<<<<< HEAD
=======
import java.util.concurrent.ConcurrentMap;
import org.apache.commons.lang3.reflect.FieldUtils;
>>>>>>> 5d212571
import org.apache.rocketmq.client.ClientConfig;
import org.apache.rocketmq.client.consumer.store.OffsetStore;
import org.apache.rocketmq.client.consumer.store.ReadOffsetType;
import org.apache.rocketmq.client.exception.MQClientException;
import org.apache.rocketmq.client.impl.CommunicationMode;
import org.apache.rocketmq.client.impl.FindBrokerResult;
import org.apache.rocketmq.client.impl.MQAdminImpl;
import org.apache.rocketmq.client.impl.MQClientAPIImpl;
import org.apache.rocketmq.client.impl.MQClientManager;
import org.apache.rocketmq.client.impl.consumer.AssignedMessageQueue;
import org.apache.rocketmq.client.impl.consumer.DefaultLitePullConsumerImpl;
import org.apache.rocketmq.client.impl.consumer.PullAPIWrapper;
import org.apache.rocketmq.client.impl.consumer.PullResultExt;
import org.apache.rocketmq.client.impl.consumer.RebalanceImpl;
import org.apache.rocketmq.client.impl.consumer.RebalanceService;
import org.apache.rocketmq.client.impl.factory.MQClientInstance;
import org.apache.rocketmq.common.MixAll;
import org.apache.rocketmq.common.consumer.ConsumeFromWhere;
import org.apache.rocketmq.common.message.MessageClientExt;
import org.apache.rocketmq.common.message.MessageDecoder;
import org.apache.rocketmq.common.message.MessageExt;
import org.apache.rocketmq.common.message.MessageQueue;
import org.apache.rocketmq.common.protocol.header.PullMessageRequestHeader;
import org.apache.rocketmq.common.protocol.heartbeat.MessageModel;
import org.apache.rocketmq.remoting.RPCHook;
import org.junit.Before;
import org.junit.Test;
import org.junit.runner.RunWith;
import org.mockito.Mock;
import org.mockito.Spy;
import org.mockito.invocation.InvocationOnMock;
import org.mockito.junit.MockitoJUnitRunner;
import org.mockito.stubbing.Answer;

import static org.assertj.core.api.Assertions.assertThat;
import static org.assertj.core.api.Fail.failBecauseExceptionWasNotThrown;
import static org.junit.Assert.assertEquals;
import static org.mockito.ArgumentMatchers.any;
import static org.mockito.ArgumentMatchers.anyBoolean;
import static org.mockito.ArgumentMatchers.anyLong;
import static org.mockito.ArgumentMatchers.anyString;
import static org.mockito.ArgumentMatchers.nullable;
import static org.mockito.Mockito.doReturn;
import static org.mockito.Mockito.spy;
import static org.mockito.Mockito.when;

@RunWith(MockitoJUnitRunner.class)
public class DefaultLitePullConsumerTest {
    @Spy
    private MQClientInstance mQClientFactory = MQClientManager.getInstance().getOrCreateMQClientInstance(new ClientConfig());

    @Mock
    private MQClientAPIImpl mQClientAPIImpl;
    @Mock
    private MQAdminImpl mQAdminImpl;
    @Mock
    private AssignedMessageQueue assignedMQ;

    private RebalanceImpl rebalanceImpl;
    private OffsetStore offsetStore;
    private DefaultLitePullConsumerImpl litePullConsumerImpl;
    private String consumerGroup = "LitePullConsumerGroup";
    private String topic = "LitePullConsumerTest";
    private String brokerName = "BrokerA";
    private boolean flag = false;

    @Before
    public void init() throws Exception {
<<<<<<< HEAD
=======
        ConcurrentMap<String, MQClientInstance> factoryTable = (ConcurrentMap<String, MQClientInstance>) FieldUtils.readDeclaredField(MQClientManager.getInstance(), "factoryTable", true);
        factoryTable.forEach((s, instance) -> instance.shutdown());
        factoryTable.clear();

>>>>>>> 5d212571
        Field field = MQClientInstance.class.getDeclaredField("rebalanceService");
        field.setAccessible(true);
        RebalanceService rebalanceService = (RebalanceService) field.get(mQClientFactory);
        field = RebalanceService.class.getDeclaredField("waitInterval");
        field.setAccessible(true);
        field.set(rebalanceService, 100);

        field = DefaultLitePullConsumerImpl.class.getDeclaredField("doNotUpdateTopicSubscribeInfoWhenSubscriptionChanged");
        field.setAccessible(true);
        field.set(null, true);
    }

    @Test
    public void testAssign_PollMessageSuccess() throws Exception {
        DefaultLitePullConsumer litePullConsumer = createStartLitePullConsumer();
        try {
            MessageQueue messageQueue = createMessageQueue();
            litePullConsumer.assign(Collections.singletonList(messageQueue));
            List<MessageExt> result = litePullConsumer.poll();
            assertThat(result.get(0).getTopic()).isEqualTo(topic);
            assertThat(result.get(0).getBody()).isEqualTo(new byte[] {'a'});
        } finally {
            litePullConsumer.shutdown();
        }
    }

    @Test
    public void testSubscribe_PollMessageSuccess() throws Exception {
        DefaultLitePullConsumer litePullConsumer = createSubscribeLitePullConsumer();
        try {
            Set<MessageQueue> messageQueueSet = new HashSet<MessageQueue>();
            messageQueueSet.add(createMessageQueue());
            litePullConsumerImpl.updateTopicSubscribeInfo(topic, messageQueueSet);
            litePullConsumer.setPollTimeoutMillis(20 * 1000);
            List<MessageExt> result = litePullConsumer.poll();
            assertThat(result.get(0).getTopic()).isEqualTo(topic);
            assertThat(result.get(0).getBody()).isEqualTo(new byte[] {'a'});
        } finally {
            litePullConsumer.shutdown();
        }
    }

    @Test
    public void testSubscribe_BroadcastPollMessageSuccess() throws Exception {
        DefaultLitePullConsumer litePullConsumer = createBroadcastLitePullConsumer();
        try {
            Set<MessageQueue> messageQueueSet = new HashSet<MessageQueue>();
            messageQueueSet.add(createMessageQueue());
            litePullConsumerImpl.updateTopicSubscribeInfo(topic, messageQueueSet);
            litePullConsumer.setPollTimeoutMillis(20 * 1000);
            List<MessageExt> result = litePullConsumer.poll();
            assertThat(result.get(0).getTopic()).isEqualTo(topic);
            assertThat(result.get(0).getBody()).isEqualTo(new byte[] {'a'});
        } finally {
            litePullConsumer.shutdown();
        }
    }

    @Test
    public void testSubscriptionType_AssignAndSubscribeExclusive() throws Exception {
        DefaultLitePullConsumer litePullConsumer = createStartLitePullConsumer();
        try {
            litePullConsumer.subscribe(topic, "*");
            litePullConsumer.assign(Collections.singletonList(createMessageQueue()));
            failBecauseExceptionWasNotThrown(IllegalStateException.class);
        } catch (IllegalStateException e) {
            assertThat(e).hasMessageContaining("Subscribe and assign are mutually exclusive.");
        } finally {
            litePullConsumer.shutdown();
        }
    }

    @Test
    public void testFetchMessageQueues_FetchMessageQueuesBeforeStart() throws Exception {
        DefaultLitePullConsumer litePullConsumer = createNotStartLitePullConsumer();
        try {
            litePullConsumer.fetchMessageQueues(topic);
            failBecauseExceptionWasNotThrown(IllegalStateException.class);
        } catch (IllegalStateException e) {
            assertThat(e).hasMessageContaining("The consumer not running, please start it first.");
        } finally {
            litePullConsumer.shutdown();
        }
    }

    @Test
    public void testSeek_SeekOffsetSuccess() throws Exception {
        DefaultLitePullConsumer litePullConsumer = createStartLitePullConsumer();
        when(mQAdminImpl.minOffset(any(MessageQueue.class))).thenReturn(0L);
        when(mQAdminImpl.maxOffset(any(MessageQueue.class))).thenReturn(500L);
        MessageQueue messageQueue = createMessageQueue();
<<<<<<< HEAD
        litePullConsumer.assign(Collections.singletonList(messageQueue));
        litePullConsumer.pause(Collections.singletonList(messageQueue));
=======
        List<MessageQueue> messageQueues = Collections.singletonList(messageQueue);
        litePullConsumer.assign(messageQueues);
        litePullConsumer.pause(messageQueues);
>>>>>>> 5d212571
        long offset = litePullConsumer.committed(messageQueue);
        litePullConsumer.seek(messageQueue, offset);
        Field field = DefaultLitePullConsumerImpl.class.getDeclaredField("assignedMessageQueue");
        field.setAccessible(true);
        AssignedMessageQueue assignedMessageQueue = (AssignedMessageQueue) field.get(litePullConsumerImpl);
        assertEquals(assignedMessageQueue.getSeekOffset(messageQueue), offset);
        litePullConsumer.shutdown();
    }

    @Test
    public void testSeek_SeekToBegin() throws Exception {
        DefaultLitePullConsumer litePullConsumer = createStartLitePullConsumer();
        when(mQAdminImpl.minOffset(any(MessageQueue.class))).thenReturn(0L);
        when(mQAdminImpl.maxOffset(any(MessageQueue.class))).thenReturn(500L);
        MessageQueue messageQueue = createMessageQueue();
<<<<<<< HEAD
        litePullConsumer.assign(Collections.singletonList(messageQueue));
        litePullConsumer.pause(Collections.singletonList(messageQueue));
=======
        List<MessageQueue> messageQueues = Collections.singletonList(messageQueue);
        litePullConsumer.assign(messageQueues);
        litePullConsumer.pause(messageQueues);
>>>>>>> 5d212571
        litePullConsumer.seekToBegin(messageQueue);
        Field field = DefaultLitePullConsumerImpl.class.getDeclaredField("assignedMessageQueue");
        field.setAccessible(true);
        AssignedMessageQueue assignedMessageQueue = (AssignedMessageQueue) field.get(litePullConsumerImpl);
        assertEquals(assignedMessageQueue.getSeekOffset(messageQueue), 0L);
        litePullConsumer.shutdown();
    }

    @Test
    public void testSeek_SeekToEnd() throws Exception {
        DefaultLitePullConsumer litePullConsumer = createStartLitePullConsumer();
        when(mQAdminImpl.minOffset(any(MessageQueue.class))).thenReturn(0L);
        when(mQAdminImpl.maxOffset(any(MessageQueue.class))).thenReturn(500L);
        MessageQueue messageQueue = createMessageQueue();
<<<<<<< HEAD
        litePullConsumer.assign(Collections.singletonList(messageQueue));
        litePullConsumer.pause(Collections.singletonList(messageQueue));
=======
        List<MessageQueue> messageQueues = Collections.singletonList(messageQueue);
        litePullConsumer.assign(messageQueues);
        litePullConsumer.pause(messageQueues);
>>>>>>> 5d212571
        litePullConsumer.seekToEnd(messageQueue);
        Field field = DefaultLitePullConsumerImpl.class.getDeclaredField("assignedMessageQueue");
        field.setAccessible(true);
        AssignedMessageQueue assignedMessageQueue = (AssignedMessageQueue) field.get(litePullConsumerImpl);
        assertEquals(assignedMessageQueue.getSeekOffset(messageQueue), 500L);
        litePullConsumer.shutdown();
    }

    @Test
    public void testSeek_SeekOffsetIllegal() throws Exception {
        DefaultLitePullConsumer litePullConsumer = createStartLitePullConsumer();
        when(mQAdminImpl.minOffset(any(MessageQueue.class))).thenReturn(0L);
        when(mQAdminImpl.maxOffset(any(MessageQueue.class))).thenReturn(100L);
        MessageQueue messageQueue = createMessageQueue();
<<<<<<< HEAD
        litePullConsumer.assign(Collections.singletonList(messageQueue));
        litePullConsumer.pause(Collections.singletonList(messageQueue));
=======
        List<MessageQueue> messageQueues = Collections.singletonList(messageQueue);
        litePullConsumer.assign(messageQueues);
        litePullConsumer.pause(messageQueues);
>>>>>>> 5d212571
        try {
            litePullConsumer.seek(messageQueue, -1);
            failBecauseExceptionWasNotThrown(MQClientException.class);
        } catch (MQClientException e) {
            assertThat(e).hasMessageContaining("min offset = 0");
        }

        try {
            litePullConsumer.seek(messageQueue, 1000);
            failBecauseExceptionWasNotThrown(MQClientException.class);
        } catch (MQClientException e) {
            assertThat(e).hasMessageContaining("max offset = 100");
        }
        litePullConsumer.shutdown();
    }

    @Test
    public void testSeek_MessageQueueNotInAssignList() throws Exception {
        DefaultLitePullConsumer litePullConsumer = createStartLitePullConsumer();
        try {
            litePullConsumer.seek(createMessageQueue(), 0);
            failBecauseExceptionWasNotThrown(MQClientException.class);
        } catch (MQClientException e) {
            assertThat(e).hasMessageContaining("The message queue is not in assigned list");
        } finally {
            litePullConsumer.shutdown();
        }

        litePullConsumer = createSubscribeLitePullConsumer();
        try {
            litePullConsumer.seek(createMessageQueue(), 0);
            failBecauseExceptionWasNotThrown(MQClientException.class);
        } catch (MQClientException e) {
            assertThat(e).hasMessageContaining("The message queue is not in assigned list, may be rebalancing");
        } finally {
            litePullConsumer.shutdown();
        }
    }

    @Test
    public void testOffsetForTimestamp_FailedAndSuccess() throws Exception {
        MessageQueue messageQueue = createMessageQueue();
        DefaultLitePullConsumer litePullConsumer = createNotStartLitePullConsumer();
        try {
            litePullConsumer.offsetForTimestamp(messageQueue, 123456L);
            failBecauseExceptionWasNotThrown(IllegalStateException.class);
        } catch (IllegalStateException e) {
            assertThat(e).hasMessageContaining("The consumer not running, please start it first.");
        } finally {
            litePullConsumer.shutdown();
        }
        doReturn(123L).when(mQAdminImpl).searchOffset(any(MessageQueue.class), anyLong());
        litePullConsumer = createStartLitePullConsumer();
        long offset = litePullConsumer.offsetForTimestamp(messageQueue, 123456L);
        assertThat(offset).isEqualTo(123L);
    }

    @Test
    public void testPauseAndResume_Success() throws Exception {
        DefaultLitePullConsumer litePullConsumer = createNotStartLitePullConsumer();
        try {
            MessageQueue messageQueue = createMessageQueue();
            litePullConsumer.assign(Collections.singletonList(messageQueue));
            litePullConsumer.pause(Collections.singletonList(messageQueue));
            litePullConsumer.start();
            initDefaultLitePullConsumer(litePullConsumer);
            List<MessageExt> result = litePullConsumer.poll();
            assertThat(result.isEmpty()).isTrue();
            litePullConsumer.resume(Collections.singletonList(messageQueue));
            result = litePullConsumer.poll();
            assertThat(result.get(0).getTopic()).isEqualTo(topic);
            assertThat(result.get(0).getBody()).isEqualTo(new byte[] {'a'});
        } finally {
            litePullConsumer.shutdown();
        }
    }

    @Test
    public void testPullTaskImpl_ProcessQueueNull() throws Exception {
        DefaultLitePullConsumer litePullConsumer = createNotStartLitePullConsumer();
        try {
            MessageQueue messageQueue = createMessageQueue();
            litePullConsumer.assign(Collections.singletonList(messageQueue));
            Field field = DefaultLitePullConsumer.class.getDeclaredField("defaultLitePullConsumerImpl");
            field.setAccessible(true);
            // set ProcessQueue dropped = true
            DefaultLitePullConsumerImpl localLitePullConsumerImpl = (DefaultLitePullConsumerImpl) field.get(litePullConsumer);
            field = DefaultLitePullConsumerImpl.class.getDeclaredField("assignedMessageQueue");
            field.setAccessible(true);
            when(assignedMQ.isPaused(any(MessageQueue.class))).thenReturn(false);
            when(assignedMQ.getProcessQueue(any(MessageQueue.class))).thenReturn(null);
            litePullConsumer.start();
            field.set(localLitePullConsumerImpl, assignedMQ);

            List<MessageExt> result = litePullConsumer.poll(100);
            assertThat(result.isEmpty()).isTrue();
        } finally {
            litePullConsumer.shutdown();
        }
    }

    @Test
    public void testPullTaskImpl_ProcessQueueDropped() throws Exception {
        DefaultLitePullConsumer litePullConsumer = createNotStartLitePullConsumer();
        try {
            MessageQueue messageQueue = createMessageQueue();
            litePullConsumer.assign(Collections.singletonList(messageQueue));
            Field field = DefaultLitePullConsumer.class.getDeclaredField("defaultLitePullConsumerImpl");
            field.setAccessible(true);
            // set ProcessQueue dropped = true
            DefaultLitePullConsumerImpl localLitePullConsumerImpl = (DefaultLitePullConsumerImpl) field.get(litePullConsumer);
            field = DefaultLitePullConsumerImpl.class.getDeclaredField("assignedMessageQueue");
            field.setAccessible(true);
            AssignedMessageQueue assignedMessageQueue = (AssignedMessageQueue) field.get(localLitePullConsumerImpl);
            assignedMessageQueue.getProcessQueue(messageQueue).setDropped(true);
            litePullConsumer.start();

            List<MessageExt> result = litePullConsumer.poll(100);
            assertThat(result.isEmpty()).isTrue();
        } finally {
            litePullConsumer.shutdown();
        }
    }

    @Test
    public void testRegisterTopicMessageQueueChangeListener_Success() throws Exception {
        flag = false;
        DefaultLitePullConsumer litePullConsumer = createStartLitePullConsumer();
        doReturn(Collections.emptySet()).when(mQAdminImpl).fetchSubscribeMessageQueues(anyString());
        litePullConsumer.setTopicMetadataCheckIntervalMillis(10);
        litePullConsumer.registerTopicMessageQueueChangeListener(topic, new TopicMessageQueueChangeListener() {
            @Override public void onChanged(String topic, Set<MessageQueue> messageQueues) {
                flag = true;
            }
        });
        Set<MessageQueue> set = new HashSet<MessageQueue>();
        set.add(createMessageQueue());
        doReturn(set).when(mQAdminImpl).fetchSubscribeMessageQueues(anyString());
        Thread.sleep(11 * 1000);
        assertThat(flag).isTrue();
    }

    @Test
    public void testFlowControl_Success() throws Exception {
        DefaultLitePullConsumer litePullConsumer = createStartLitePullConsumer();
        try {
            MessageQueue messageQueue = createMessageQueue();
            litePullConsumer.setPullThresholdForAll(-1);
            litePullConsumer.assign(Collections.singletonList(messageQueue));
            litePullConsumer.setPollTimeoutMillis(500);
            List<MessageExt> result = litePullConsumer.poll();
            assertThat(result).isEmpty();
        } finally {
            litePullConsumer.shutdown();
        }

        litePullConsumer = createStartLitePullConsumer();
        try {
            MessageQueue messageQueue = createMessageQueue();
            litePullConsumer.setPullThresholdForQueue(-1);
            litePullConsumer.assign(Collections.singletonList(messageQueue));
            litePullConsumer.setPollTimeoutMillis(500);
            List<MessageExt> result = litePullConsumer.poll();
            assertThat(result).isEmpty();
        } finally {
            litePullConsumer.shutdown();
        }

        litePullConsumer = createStartLitePullConsumer();
        try {
            MessageQueue messageQueue = createMessageQueue();
            litePullConsumer.setPullThresholdSizeForQueue(-1);
            litePullConsumer.assign(Collections.singletonList(messageQueue));
            litePullConsumer.setPollTimeoutMillis(500);
            List<MessageExt> result = litePullConsumer.poll();
            assertThat(result).isEmpty();
        } finally {
            litePullConsumer.shutdown();
        }

        litePullConsumer = createStartLitePullConsumer();
        try {
            MessageQueue messageQueue = createMessageQueue();
            litePullConsumer.setConsumeMaxSpan(-1);
            litePullConsumer.assign(Collections.singletonList(messageQueue));
            litePullConsumer.setPollTimeoutMillis(500);
            List<MessageExt> result = litePullConsumer.poll();
            assertThat(result).isEmpty();
        } finally {
            litePullConsumer.shutdown();
        }
    }

    @Test
    public void testCheckConfig_Exception() {
        DefaultLitePullConsumer litePullConsumer = new DefaultLitePullConsumer(MixAll.DEFAULT_CONSUMER_GROUP);
        try {
            litePullConsumer.start();
            failBecauseExceptionWasNotThrown(MQClientException.class);
        } catch (MQClientException e) {
            assertThat(e).hasMessageContaining("consumerGroup can not equal");
        } finally {
            litePullConsumer.shutdown();
        }

        litePullConsumer = new DefaultLitePullConsumer(consumerGroup + System.currentTimeMillis());
        litePullConsumer.setMessageModel(null);
        try {
            litePullConsumer.start();
            failBecauseExceptionWasNotThrown(MQClientException.class);
        } catch (MQClientException e) {
            assertThat(e).hasMessageContaining("messageModel is null");
        } finally {
            litePullConsumer.shutdown();
        }

        litePullConsumer = new DefaultLitePullConsumer(consumerGroup + System.currentTimeMillis());
        litePullConsumer.setAllocateMessageQueueStrategy(null);
        try {
            litePullConsumer.start();
            failBecauseExceptionWasNotThrown(MQClientException.class);
        } catch (MQClientException e) {
            assertThat(e).hasMessageContaining("allocateMessageQueueStrategy is null");
        } finally {
            litePullConsumer.shutdown();
        }

        litePullConsumer = new DefaultLitePullConsumer(consumerGroup + System.currentTimeMillis());
        litePullConsumer.setConsumerTimeoutMillisWhenSuspend(1);
        try {
            litePullConsumer.start();
            failBecauseExceptionWasNotThrown(MQClientException.class);
        } catch (MQClientException e) {
            assertThat(e).hasMessageContaining("Long polling mode, the consumer consumerTimeoutMillisWhenSuspend must greater than brokerSuspendMaxTimeMillis");
        } finally {
            litePullConsumer.shutdown();
        }

    }

    @Test
    public void testComputePullFromWhereReturnedNotFound() throws Exception{
        DefaultLitePullConsumer defaultLitePullConsumer = createStartLitePullConsumer();
        defaultLitePullConsumer.setConsumeFromWhere(ConsumeFromWhere.CONSUME_FROM_FIRST_OFFSET);
        MessageQueue messageQueue = createMessageQueue();
        when(offsetStore.readOffset(any(MessageQueue.class), any(ReadOffsetType.class))).thenReturn(-1L);
        long offset = rebalanceImpl.computePullFromWhere(messageQueue);
        assertThat(offset).isEqualTo(0);
    }

    @Test
    public void testComputePullFromWhereReturned() throws Exception{
        DefaultLitePullConsumer defaultLitePullConsumer = createStartLitePullConsumer();
        defaultLitePullConsumer.setConsumeFromWhere(ConsumeFromWhere.CONSUME_FROM_FIRST_OFFSET);
        MessageQueue messageQueue = createMessageQueue();
        when(offsetStore.readOffset(any(MessageQueue.class), any(ReadOffsetType.class))).thenReturn(100L);
        long offset = rebalanceImpl.computePullFromWhere(messageQueue);
        assertThat(offset).isEqualTo(100);
    }


    @Test
    public void testComputePullFromLast() throws Exception{
        DefaultLitePullConsumer defaultLitePullConsumer = createStartLitePullConsumer();
        defaultLitePullConsumer.setConsumeFromWhere(ConsumeFromWhere.CONSUME_FROM_LAST_OFFSET);
        MessageQueue messageQueue = createMessageQueue();
        when(offsetStore.readOffset(any(MessageQueue.class), any(ReadOffsetType.class))).thenReturn(-1L);
        when(mQClientFactory.getMQAdminImpl().maxOffset(any(MessageQueue.class))).thenReturn(100L);
        long offset = rebalanceImpl.computePullFromWhere(messageQueue);
        assertThat(offset).isEqualTo(100);
    }

    @Test
    public void testComputePullByTimeStamp() throws Exception{
        DefaultLitePullConsumer defaultLitePullConsumer = createStartLitePullConsumer();
        defaultLitePullConsumer.setConsumeFromWhere(ConsumeFromWhere.CONSUME_FROM_TIMESTAMP);
        defaultLitePullConsumer.setConsumeTimestamp("20191024171201");
        MessageQueue messageQueue = createMessageQueue();
        when(offsetStore.readOffset(any(MessageQueue.class), any(ReadOffsetType.class))).thenReturn(-1L);
        when(mQClientFactory.getMQAdminImpl().searchOffset(any(MessageQueue.class),anyLong())).thenReturn(100L);
        long offset = rebalanceImpl.computePullFromWhere(messageQueue);
        assertThat(offset).isEqualTo(100);
    }

    @Test
    public void testConsumerAfterShutdown() throws Exception {
        DefaultLitePullConsumer defaultLitePullConsumer = createSubscribeLitePullConsumer();

        new AsyncConsumer().executeAsync(defaultLitePullConsumer);

        Thread.sleep(100);
        defaultLitePullConsumer.shutdown();
        assertThat(defaultLitePullConsumer.isRunning()).isFalse();
    }

    static class AsyncConsumer {
        public void executeAsync(final DefaultLitePullConsumer consumer) {
            new Thread(new Runnable() {
                @Override
                public void run() {
                    while (consumer.isRunning()) {
                        List<MessageExt> poll = consumer.poll(2 * 1000);
                    }
                }
            }).start();
        }
    }

    private void initDefaultLitePullConsumer(DefaultLitePullConsumer litePullConsumer) throws Exception {

        Field field = DefaultLitePullConsumer.class.getDeclaredField("defaultLitePullConsumerImpl");
        field.setAccessible(true);
        litePullConsumerImpl = (DefaultLitePullConsumerImpl) field.get(litePullConsumer);
        field = DefaultLitePullConsumerImpl.class.getDeclaredField("mQClientFactory");
        field.setAccessible(true);
        field.set(litePullConsumerImpl, mQClientFactory);

        PullAPIWrapper pullAPIWrapper = litePullConsumerImpl.getPullAPIWrapper();
        field = PullAPIWrapper.class.getDeclaredField("mQClientFactory");
        field.setAccessible(true);
        field.set(pullAPIWrapper, mQClientFactory);

        field = MQClientInstance.class.getDeclaredField("mQClientAPIImpl");
        field.setAccessible(true);
        field.set(mQClientFactory, mQClientAPIImpl);

        field = MQClientInstance.class.getDeclaredField("mQAdminImpl");
        field.setAccessible(true);
        field.set(mQClientFactory, mQAdminImpl);

        field = DefaultLitePullConsumerImpl.class.getDeclaredField("rebalanceImpl");
        field.setAccessible(true);
        rebalanceImpl = (RebalanceImpl) field.get(litePullConsumerImpl);
        field = RebalanceImpl.class.getDeclaredField("mQClientFactory");
        field.setAccessible(true);
        field.set(rebalanceImpl, mQClientFactory);

        offsetStore = spy(litePullConsumerImpl.getOffsetStore());
        field = DefaultLitePullConsumerImpl.class.getDeclaredField("offsetStore");
        field.setAccessible(true);
        field.set(litePullConsumerImpl, offsetStore);

        when(mQClientFactory.getMQClientAPIImpl().pullMessage(anyString(), any(PullMessageRequestHeader.class),
            anyLong(), any(CommunicationMode.class), nullable(PullCallback.class)))
            .thenAnswer(new Answer<PullResult>() {
                @Override
                public PullResult answer(InvocationOnMock mock) throws Throwable {
                    PullMessageRequestHeader requestHeader = mock.getArgument(1);
                    MessageClientExt messageClientExt = new MessageClientExt();
                    messageClientExt.setTopic(topic);
                    messageClientExt.setQueueId(0);
                    messageClientExt.setMsgId("123");
                    messageClientExt.setBody(new byte[] {'a'});
                    messageClientExt.setOffsetMsgId("234");
                    messageClientExt.setBornHost(new InetSocketAddress(8080));
                    messageClientExt.setStoreHost(new InetSocketAddress(8080));
                    PullResult pullResult = createPullResult(requestHeader, PullStatus.FOUND, Collections.<MessageExt>singletonList(messageClientExt));
                    return pullResult;
                }
            });

        when(mQClientFactory.findBrokerAddressInSubscribe(anyString(), anyLong(), anyBoolean())).thenReturn(new FindBrokerResult("127.0.0.1:10911", false));

        doReturn(Collections.singletonList(mQClientFactory.getClientId())).when(mQClientFactory).findConsumerIdList(anyString(), anyString());

        doReturn(123L).when(offsetStore).readOffset(any(MessageQueue.class), any(ReadOffsetType.class));
    }

    private DefaultLitePullConsumer createSubscribeLitePullConsumer() throws Exception {
        DefaultLitePullConsumer litePullConsumer = new DefaultLitePullConsumer(consumerGroup + System.currentTimeMillis());
        litePullConsumer.setNamesrvAddr("127.0.0.1:9876");
        litePullConsumer.subscribe(topic, "*");
        suppressUpdateTopicRouteInfoFromNameServer(litePullConsumer);
        litePullConsumer.start();
        initDefaultLitePullConsumer(litePullConsumer);
        return litePullConsumer;
    }

    private DefaultLitePullConsumer createStartLitePullConsumer() throws Exception {
        DefaultLitePullConsumer litePullConsumer = new DefaultLitePullConsumer(consumerGroup + System.currentTimeMillis());
        litePullConsumer.setNamesrvAddr("127.0.0.1:9876");
        suppressUpdateTopicRouteInfoFromNameServer(litePullConsumer);
        litePullConsumer.start();
        initDefaultLitePullConsumer(litePullConsumer);
        return litePullConsumer;
    }

    private DefaultLitePullConsumer createNotStartLitePullConsumer() {
        DefaultLitePullConsumer litePullConsumer = new DefaultLitePullConsumer(consumerGroup + System.currentTimeMillis());
        return litePullConsumer;
    }

    private DefaultLitePullConsumer createBroadcastLitePullConsumer() throws Exception {
        DefaultLitePullConsumer litePullConsumer = new DefaultLitePullConsumer(consumerGroup + System.currentTimeMillis());
        litePullConsumer.setNamesrvAddr("127.0.0.1:9876");
        litePullConsumer.setMessageModel(MessageModel.BROADCASTING);
        litePullConsumer.subscribe(topic, "*");
        suppressUpdateTopicRouteInfoFromNameServer(litePullConsumer);
        litePullConsumer.start();
        initDefaultLitePullConsumer(litePullConsumer);
        return litePullConsumer;
    }

    private MessageQueue createMessageQueue() {
        MessageQueue messageQueue = new MessageQueue();
        messageQueue.setBrokerName(brokerName);
        messageQueue.setQueueId(0);
        messageQueue.setTopic(topic);
        return messageQueue;
    }

    private PullResultExt createPullResult(PullMessageRequestHeader requestHeader, PullStatus pullStatus,
        List<MessageExt> messageExtList) throws Exception {
        ByteArrayOutputStream outputStream = new ByteArrayOutputStream();
        for (MessageExt messageExt : messageExtList) {
            outputStream.write(MessageDecoder.encode(messageExt, false));
        }
        return new PullResultExt(pullStatus, requestHeader.getQueueOffset() + messageExtList.size(), 123, 2048, messageExtList, 0, outputStream.toByteArray());
    }

    private static void suppressUpdateTopicRouteInfoFromNameServer(DefaultLitePullConsumer litePullConsumer) throws IllegalAccessException {
        DefaultLitePullConsumerImpl defaultLitePullConsumerImpl = (DefaultLitePullConsumerImpl) FieldUtils.readDeclaredField(litePullConsumer, "defaultLitePullConsumerImpl", true);
        if (litePullConsumer.getMessageModel() == MessageModel.CLUSTERING) {
            litePullConsumer.changeInstanceNameToPID();
        }
        MQClientInstance mQClientFactory = spy(MQClientManager.getInstance().getOrCreateMQClientInstance(litePullConsumer, (RPCHook) FieldUtils.readDeclaredField(defaultLitePullConsumerImpl, "rpcHook", true)));
        ConcurrentMap<String, MQClientInstance> factoryTable = (ConcurrentMap<String, MQClientInstance>) FieldUtils.readDeclaredField(MQClientManager.getInstance(), "factoryTable", true);
        factoryTable.put(litePullConsumer.buildMQClientId(), mQClientFactory);
        doReturn(false).when(mQClientFactory).updateTopicRouteInfoFromNameServer(anyString());
    }
}<|MERGE_RESOLUTION|>--- conflicted
+++ resolved
@@ -24,11 +24,8 @@
 import java.util.HashSet;
 import java.util.List;
 import java.util.Set;
-<<<<<<< HEAD
-=======
 import java.util.concurrent.ConcurrentMap;
 import org.apache.commons.lang3.reflect.FieldUtils;
->>>>>>> 5d212571
 import org.apache.rocketmq.client.ClientConfig;
 import org.apache.rocketmq.client.consumer.store.OffsetStore;
 import org.apache.rocketmq.client.consumer.store.ReadOffsetType;
@@ -97,13 +94,10 @@
 
     @Before
     public void init() throws Exception {
-<<<<<<< HEAD
-=======
         ConcurrentMap<String, MQClientInstance> factoryTable = (ConcurrentMap<String, MQClientInstance>) FieldUtils.readDeclaredField(MQClientManager.getInstance(), "factoryTable", true);
         factoryTable.forEach((s, instance) -> instance.shutdown());
         factoryTable.clear();
 
->>>>>>> 5d212571
         Field field = MQClientInstance.class.getDeclaredField("rebalanceService");
         field.setAccessible(true);
         RebalanceService rebalanceService = (RebalanceService) field.get(mQClientFactory);
@@ -195,14 +189,10 @@
         when(mQAdminImpl.minOffset(any(MessageQueue.class))).thenReturn(0L);
         when(mQAdminImpl.maxOffset(any(MessageQueue.class))).thenReturn(500L);
         MessageQueue messageQueue = createMessageQueue();
-<<<<<<< HEAD
-        litePullConsumer.assign(Collections.singletonList(messageQueue));
-        litePullConsumer.pause(Collections.singletonList(messageQueue));
-=======
         List<MessageQueue> messageQueues = Collections.singletonList(messageQueue);
         litePullConsumer.assign(messageQueues);
         litePullConsumer.pause(messageQueues);
->>>>>>> 5d212571
+        litePullConsumer.pause(Collections.singletonList(messageQueue));
         long offset = litePullConsumer.committed(messageQueue);
         litePullConsumer.seek(messageQueue, offset);
         Field field = DefaultLitePullConsumerImpl.class.getDeclaredField("assignedMessageQueue");
@@ -218,14 +208,10 @@
         when(mQAdminImpl.minOffset(any(MessageQueue.class))).thenReturn(0L);
         when(mQAdminImpl.maxOffset(any(MessageQueue.class))).thenReturn(500L);
         MessageQueue messageQueue = createMessageQueue();
-<<<<<<< HEAD
-        litePullConsumer.assign(Collections.singletonList(messageQueue));
-        litePullConsumer.pause(Collections.singletonList(messageQueue));
-=======
         List<MessageQueue> messageQueues = Collections.singletonList(messageQueue);
         litePullConsumer.assign(messageQueues);
         litePullConsumer.pause(messageQueues);
->>>>>>> 5d212571
+        litePullConsumer.pause(Collections.singletonList(messageQueue));
         litePullConsumer.seekToBegin(messageQueue);
         Field field = DefaultLitePullConsumerImpl.class.getDeclaredField("assignedMessageQueue");
         field.setAccessible(true);
@@ -240,14 +226,10 @@
         when(mQAdminImpl.minOffset(any(MessageQueue.class))).thenReturn(0L);
         when(mQAdminImpl.maxOffset(any(MessageQueue.class))).thenReturn(500L);
         MessageQueue messageQueue = createMessageQueue();
-<<<<<<< HEAD
-        litePullConsumer.assign(Collections.singletonList(messageQueue));
-        litePullConsumer.pause(Collections.singletonList(messageQueue));
-=======
         List<MessageQueue> messageQueues = Collections.singletonList(messageQueue);
         litePullConsumer.assign(messageQueues);
         litePullConsumer.pause(messageQueues);
->>>>>>> 5d212571
+        litePullConsumer.pause(Collections.singletonList(messageQueue));
         litePullConsumer.seekToEnd(messageQueue);
         Field field = DefaultLitePullConsumerImpl.class.getDeclaredField("assignedMessageQueue");
         field.setAccessible(true);
@@ -262,14 +244,10 @@
         when(mQAdminImpl.minOffset(any(MessageQueue.class))).thenReturn(0L);
         when(mQAdminImpl.maxOffset(any(MessageQueue.class))).thenReturn(100L);
         MessageQueue messageQueue = createMessageQueue();
-<<<<<<< HEAD
-        litePullConsumer.assign(Collections.singletonList(messageQueue));
-        litePullConsumer.pause(Collections.singletonList(messageQueue));
-=======
         List<MessageQueue> messageQueues = Collections.singletonList(messageQueue);
         litePullConsumer.assign(messageQueues);
         litePullConsumer.pause(messageQueues);
->>>>>>> 5d212571
+        litePullConsumer.pause(Collections.singletonList(messageQueue));
         try {
             litePullConsumer.seek(messageQueue, -1);
             failBecauseExceptionWasNotThrown(MQClientException.class);
